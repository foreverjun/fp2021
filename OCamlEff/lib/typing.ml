--- conflicted
+++ resolved
@@ -332,9 +332,4 @@
   | Ok x ->
     Printf.printf "%s\n" (tyexp_to_st x);
     Printf.printf "-----\n";
-    true
-<<<<<<< HEAD
-;;
-=======
-;; *)
->>>>>>> f0d95187
+    true