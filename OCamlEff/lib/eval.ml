--- conflicted
+++ resolved
@@ -149,7 +149,7 @@
   true
 ;;
 
-(* Eval test 1
+(* Eval test 1 *)
 let%test _ = eval_test (DLet (false, PVar "x", EConst (CInt 1))) "1"
 
 (* Eval test 2 *)
@@ -181,9 +181,6 @@
   | Tuple_compare ->
     Printf.printf "Interpretation error: Cannot compare tuples of different size.\n";
     true
-<<<<<<< HEAD
-;; *)
-=======
 ;;
 
 (* Eval test 5 *)
@@ -250,5 +247,4 @@
              ]
            , EVar "y" ) ))
     "8"
-;;
->>>>>>> 0acad01a
+;;